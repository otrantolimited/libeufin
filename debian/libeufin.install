--- conflicted
+++ resolved
@@ -1,9 +1,7 @@
 debian/etc/* etc/
-<<<<<<< HEAD
 
 # Files needed by dbconf
 debian/db/install/* usr/share/dbconfig-common/scripts/libeufin/install/
-=======
-# Only used to install the SPA + JS config:
+
+# Install the SPA + JS config:
 debian/usr/share/libeufin/* usr/share/libeufin/
->>>>>>> 09482f4c
